"""
CNN inference pipeline for CML wet/dry classification.

This module provides functions to run inference on Commercial Microwave Link (CML) 
data using trained CNN models. The main workflow includes creating sliding windows 
from time series data, running batch inference, and redistributing predictions back 
to the original data structure.

Main Functions:
    - cnn_wd(): High-level interface for wet/dry classification
    - run_inference(): Core inference pipeline 
    - rolling_window(): Creates sliding windows from time series
    - redistribute_results(): Maps predictions back to original grid

<<<<<<< HEAD
The module supports local model files, URLs (with auto-download), and training run IDs.
=======
Data Flow:
    1. Input: xarray.DataArray with shape (time, channels, cml_id)
    2. Preprocessing: Create sliding windows across time dimension
    3. Batching: Group windows into batches for efficient GPU processing
    4. Inference: Run CNN model on batches to get predictions
    5. Reconstruction: Map predictions back to original time/cml_id grid
    6. Output: xarray.Dataset with original data + predictions

Key Components:

Data Preprocessing:
    - rolling_window(): Creates sliding windows from time series data
    - batchify_windows(): Organizes windows across all CML links
    - build_dataloader(): Creates PyTorch DataLoader for batch processing

Inference Pipeline:
    - predict_batch(): Runs model inference on a single batch
    - run_inference(): Orchestrates the complete inference process
    - redistribute_results(): Maps batch predictions back to original structure

Main Interface:
    - cnn_wd(): High-level function for wet/dry classification
    - Supports multiple model sources (local files, URLs, run IDs)
    - Automatic model downloading and caching
    - Configurable batch sizes and processing parameters

Data Shapes and Transformations:
    Input DataArray:    (time, channels, cml_id)
    Windowed Data:      (n_windows, channels, window_size)
    Model Input:        (batch_size, channels, window_size)
    Model Output:       (batch_size, 1) - binary wet/dry predictions
    Final Output:       (time, cml_id) - predictions mapped to original grid

Example Usage:
    # Basic usage with local model
    import xarray as xr
    data = xr.open_dataarray("cml_data.nc")
    results = cnn_wd("path/to/model.pth", data)

    # Usage with remote model (auto-download and cache)
    results = cnn_wd("https://example.com/model.pth", data)

    # Access predictions
    wet_dry_predictions = results['predictions']
    original_data = results['TL']

Notes:
    - The module assumes CML data follows specific naming conventions
    - Window size is typically 180 time steps (3 hours for 1-minute data)
    - Predictions are binary (0=dry, 1=wet) with sigmoid activation
    - Missing data is handled gracefully with NaN placeholders
    - GPU acceleration is used automatically when available

Dependencies:
    - PyTorch for model inference
    - xarray for data handling
    - numpy for numerical operations
    - Custom inference_utils for model loading and device management
>>>>>>> 30e359f3
"""

import numpy as np
import xarray as xr

from pycomlink.processing.pytorch_util.inference_utils import (
    get_model,
    list_cached_models,
    set_device,
)
from pycomlink.processing.pytorch_util.pytorch_utils import (
    predict_batch,
    build_dataloader,
)


# TODO: Add unit tests for these functions
# TODO: move to general utils?
def rolling_window(timeseries, valid_times, window_size, reflength=60):
    """
    Splits the time series into batches of specified size.
    Args:
        timeseries (list or np.array): The time series data to be split.
        valid_times (list): A list of valid time indices.
        window_size (int): The size of each batch.
        reflength (int): The reference length for timestamp calculation.
    Returns:
        windowed_series (np.array): A list of batches, each containing a segment of the time series.
        timestep_indices (list): A list of indices corresponding to the target time (end of window - reflength).
    """
    assert window_size > 0, "Window size must be greater than 0"
    assert len(valid_times) == len(timeseries), (
        "Valid times must match the length of the timeseries"
    )
    windowed_series = []
    timestep_indices = []
    for start in range(len(timeseries)):
        end = start + window_size
        if end <= len(timeseries):
            windowed_series.append(timeseries[start:end])
            # Use the timestamp that corresponds to the prediction target time
            # This is the end of the window minus the reflength offset
            target_idx = (
                end - int(reflength / 2) if end - int(reflength / 2) >= 0 else end - 1
            )
            timestep_indices.append(valid_times[target_idx])
    return windowed_series, timestep_indices


def batchify_windows(data, window_size, batch_size, reflength=60):
    """
    Converts a data array into batches of specified window size.
    Args:
        data (xarray.DataArray): The input data array.
        window_size (int): The size of each time series window.
        batch_size (int): The number of samples in each batch.
        reflength (int): The reference length for timestamp calculation.
    Returns:
        combined_samples (dict): A dictionary containing concatenated cml_id, time, and data arrays.
    """
    samples = []
    cml_ids = data.cml_id.values
    # iterate over cml_id dimension
    for cml in cml_ids:
        cml_data = data.sel(cml_id=cml)
        # iterate over time dimension
        timeseries = cml_data.values
        valid_times = cml_data.time.values
        windowed_series, timestep_indices = rolling_window(
            timeseries, valid_times, window_size, reflength
        )
        cml_id = np.repeat(cml, len(windowed_series))
        samples.append(
            {
                "cml_id": cml_id,
                "time": timestep_indices,
                "data": np.array(windowed_series),
            }
        )
    # Combine all samples into a single array
    combined_samples = {
        "cml_id": np.concatenate([sample["cml_id"] for sample in samples]),
        "time": np.concatenate([sample["time"] for sample in samples]),
        "data": np.concatenate([sample["data"] for sample in samples]),
    }

    return combined_samples

<<<<<<< HEAD
=======
# Build PyTorch DataLoader
def build_dataloader(data, window_size, batch_size, device, reflength=60):
    """
    Builds a PyTorch DataLoader from the input data.
    Args:
        data (xarray.DataArray): The input data array.
        window_size (int): The size of each time series window.
        batch_size (int): The number of samples in each batch.
        device (torch.device): The device to run the model on.
        reflength (int): The reference length for timestamp calculation
    Returns:
        dataloader (torch.utils.data.DataLoader): A DataLoader for the input data.
    """
    combined_samples = batchify_windows(data, window_size, batch_size, reflength)

    # Only batch the data tensor; keep cml_id and time as arrays outside the DataLoader
    tensor_data = torch.tensor(combined_samples["data"], dtype=torch.float32)
    tensor_data = tensor_data.permute(0, 2, 1)  # (batch, channels, window)

    dataloader = torch.utils.data.DataLoader(
        tensor_data, batch_size=batch_size, shuffle=False
    )
    # Return dataloader and metadata arrays
    return dataloader, combined_samples["cml_id"], combined_samples["time"]
>>>>>>> 30e359f3

# Main inference function not relying on pytorch
def run_inference(model, data, batch_size=32, reflength=60):
    device = set_device()
    window_size = model.window_size if hasattr(model, "window_size") else 180
    dataloader, cml_ids, times = build_dataloader(
        data, window_size, batch_size, device, reflength
    )
    predictions = []

    for batch in dataloader:
        inputs = batch.to(device)
        outputs = predict_batch(model, inputs, device)
        predictions.append(outputs)

    all_predictions = np.concatenate(predictions, axis=0)
    # cml_ids and times are already numpy arrays, no need to collect per batch
    return {"predictions": all_predictions, "cml_ids": cml_ids, "times": times}


def redistribute_results(results, data):
    """
    Redistribute the 1D inference results back to the original data structure.

    Args:
        results (dict): Dictionary containing predictions, cml_ids, and times from inference
        data (xarray.Dataset): Original dataset to add predictions to

    Returns:
        xarray.Dataset: Dataset with predictions added as a new variable
    """
    predictions = (
        results["predictions"]
    )  # Remove any extra dimensions
    cml_ids = results["cml_ids"]  # Already numpy array
    times = results["times"]  # Already numpy array

    # Get original dimensions
    ref_times = data.time
    ref_cml_ids = data.cml_id

    # Initialize prediction array with NaN values
    pred_array = np.full((len(ref_times), len(ref_cml_ids)), np.nan)

    # Map predictions back to the original grid
    for i, (pred_cml_id, pred_time, pred_value) in enumerate(
        zip(cml_ids, times, predictions)
    ):
        # Find indices in the original data
        try:
            cml_idx = np.where(ref_cml_ids == pred_cml_id)[0][0]
            time_idx = np.where(ref_times == pred_time)[0][0]
            pred_array[time_idx, cml_idx] = pred_value
        except (IndexError, ValueError):
            # Skip if the time or cml_id is not found in the original data
            continue

    # Create a new DataArray to hold the predictions
    pred_data = xr.DataArray(
        pred_array,
        dims=["time", "cml_id"],
        coords={
            "time": ref_times,
            "cml_id": ref_cml_ids,
        },
        name="predictions",
    )

    # Add the predictions to the dataset
    return data.assign(predictions=pred_data)


def cnn_wd(
    model_path_or_url,
    data,
    batch_size=32,
    force_download=False,
    reflength=60,  # TODO: may be generalized in future
):
    """
    Function to run wet/dry inference on input data using a trained CNN model.
    Args:
<<<<<<< HEAD
        model_path_or_url (str): Either a path to the trained PyTorch model, a run_id,
                                    or a URL to download the model from.
                                    If run_id, will look for model and config in results/{run_id}/
                                    If URL, will download and cache the model locally.
=======
        model_path_or_url (str): Either a path to the trained PyTorch model,
                                          or a URL to download the model from.
                                          If URL, will download and cache the model locally.
>>>>>>> 30e359f3
        data (xarray.DataArray): The input data array.
        batch_size (int): The number of samples in each batch.
        force_download (bool): Force re-download of model if it's a URL (default: False).
    Returns:
        xarray.Dataset: Dataset with predictions added as a new variable.
    """

    model = get_model(model_path_or_url, force_download)

    results = run_inference(model, data, batch_size, reflength)
    data = data.to_dataset(name="TL")  # Convert xarray DataArray to Dataset if needed
    final_results = redistribute_results(results, data)
    return final_results
<|MERGE_RESOLUTION|>--- conflicted
+++ resolved
@@ -12,68 +12,7 @@
     - rolling_window(): Creates sliding windows from time series
     - redistribute_results(): Maps predictions back to original grid
 
-<<<<<<< HEAD
 The module supports local model files, URLs (with auto-download), and training run IDs.
-=======
-Data Flow:
-    1. Input: xarray.DataArray with shape (time, channels, cml_id)
-    2. Preprocessing: Create sliding windows across time dimension
-    3. Batching: Group windows into batches for efficient GPU processing
-    4. Inference: Run CNN model on batches to get predictions
-    5. Reconstruction: Map predictions back to original time/cml_id grid
-    6. Output: xarray.Dataset with original data + predictions
-
-Key Components:
-
-Data Preprocessing:
-    - rolling_window(): Creates sliding windows from time series data
-    - batchify_windows(): Organizes windows across all CML links
-    - build_dataloader(): Creates PyTorch DataLoader for batch processing
-
-Inference Pipeline:
-    - predict_batch(): Runs model inference on a single batch
-    - run_inference(): Orchestrates the complete inference process
-    - redistribute_results(): Maps batch predictions back to original structure
-
-Main Interface:
-    - cnn_wd(): High-level function for wet/dry classification
-    - Supports multiple model sources (local files, URLs, run IDs)
-    - Automatic model downloading and caching
-    - Configurable batch sizes and processing parameters
-
-Data Shapes and Transformations:
-    Input DataArray:    (time, channels, cml_id)
-    Windowed Data:      (n_windows, channels, window_size)
-    Model Input:        (batch_size, channels, window_size)
-    Model Output:       (batch_size, 1) - binary wet/dry predictions
-    Final Output:       (time, cml_id) - predictions mapped to original grid
-
-Example Usage:
-    # Basic usage with local model
-    import xarray as xr
-    data = xr.open_dataarray("cml_data.nc")
-    results = cnn_wd("path/to/model.pth", data)
-
-    # Usage with remote model (auto-download and cache)
-    results = cnn_wd("https://example.com/model.pth", data)
-
-    # Access predictions
-    wet_dry_predictions = results['predictions']
-    original_data = results['TL']
-
-Notes:
-    - The module assumes CML data follows specific naming conventions
-    - Window size is typically 180 time steps (3 hours for 1-minute data)
-    - Predictions are binary (0=dry, 1=wet) with sigmoid activation
-    - Missing data is handled gracefully with NaN placeholders
-    - GPU acceleration is used automatically when available
-
-Dependencies:
-    - PyTorch for model inference
-    - xarray for data handling
-    - numpy for numerical operations
-    - Custom inference_utils for model loading and device management
->>>>>>> 30e359f3
 """
 
 import numpy as np
@@ -162,33 +101,6 @@
 
     return combined_samples
 
-<<<<<<< HEAD
-=======
-# Build PyTorch DataLoader
-def build_dataloader(data, window_size, batch_size, device, reflength=60):
-    """
-    Builds a PyTorch DataLoader from the input data.
-    Args:
-        data (xarray.DataArray): The input data array.
-        window_size (int): The size of each time series window.
-        batch_size (int): The number of samples in each batch.
-        device (torch.device): The device to run the model on.
-        reflength (int): The reference length for timestamp calculation
-    Returns:
-        dataloader (torch.utils.data.DataLoader): A DataLoader for the input data.
-    """
-    combined_samples = batchify_windows(data, window_size, batch_size, reflength)
-
-    # Only batch the data tensor; keep cml_id and time as arrays outside the DataLoader
-    tensor_data = torch.tensor(combined_samples["data"], dtype=torch.float32)
-    tensor_data = tensor_data.permute(0, 2, 1)  # (batch, channels, window)
-
-    dataloader = torch.utils.data.DataLoader(
-        tensor_data, batch_size=batch_size, shuffle=False
-    )
-    # Return dataloader and metadata arrays
-    return dataloader, combined_samples["cml_id"], combined_samples["time"]
->>>>>>> 30e359f3
 
 # Main inference function not relying on pytorch
 def run_inference(model, data, batch_size=32, reflength=60):
@@ -271,16 +183,10 @@
     """
     Function to run wet/dry inference on input data using a trained CNN model.
     Args:
-<<<<<<< HEAD
         model_path_or_url (str): Either a path to the trained PyTorch model, a run_id,
                                     or a URL to download the model from.
                                     If run_id, will look for model and config in results/{run_id}/
                                     If URL, will download and cache the model locally.
-=======
-        model_path_or_url (str): Either a path to the trained PyTorch model,
-                                          or a URL to download the model from.
-                                          If URL, will download and cache the model locally.
->>>>>>> 30e359f3
         data (xarray.DataArray): The input data array.
         batch_size (int): The number of samples in each batch.
         force_download (bool): Force re-download of model if it's a URL (default: False).
