from __future__ import division
from collections import namedtuple
import numpy as np

from pycomlink.util.maintenance import deprecated


class WetDryError(
    namedtuple(
        "WetDryError",
        [
            "false_wet_rate",
            "missed_wet_rate",
            "matthews_correlation",
            "true_wet_rate",
            "true_dry_rate",
            "N_dry_reference",
            "N_wet_reference",
            "N_true_wet",
            "N_true_dry",
            "N_false_wet",
            "N_missed_wet",
            "N_all_pairs",
            "N_nan_pairs",
            "N_nan_reference_only",
            "N_nan_predicted_only",
        ],
    )
):
    """namedtuple with the following wet-dry performance measures:

    false_wet_rate:
        Rate of cml wet events when reference is dry
    missed_wet_rate:
        Rate of cml dry events when reference is wet
    matthews_correlation:
        Matthews correlation coefficient
    true_wet_rate:
        Rate of cml wet events when the reference is also wet
    true_dry_rate:
        Rate of cml dry events when the reference is also dry
    N_dry_reference:
        Number of dry events in the reference
    N_wet_reference:
        Number of wet events in the reference
    N_true_wet:
        Number of cml wet events when the reference is also wet
    N_true_dry:
        Number of cml dry events when the reference is also dry
    N_false_wet:
        Number of cml wet events when the reference is dry
    N_missed_wet:
        Number of cml dry events when the reference is wet
    N_all_pairs:
        Number of all reference-predicted pairs
    N_nan_pairs:
        Number of reference-predicted pairs with at least one NaN
    N_nan_reference_only:
        Number of NaN values in reference array
    N_nan_predicted_only:
        Number of NaN values in predicted array
    """

    __slots__ = ()


class RainError(
    namedtuple(
        "RainError",
        [
            "pearson_correlation",
            "coefficient_of_variation",
            "root_mean_square_error",
            "mean_absolute_error",
            "R_sum_reference",
            "R_sum_predicted",
            "R_mean_reference",
            "R_mean_predicted",
            "false_wet_rate",
            "missed_wet_rate",
            "false_wet_precipitation_rate",
            "missed_wet_precipitation_rate",
            "rainfall_threshold_wet",
            "N_all_pairs",
            "N_nan_pairs",
            "N_nan_reference_only",
            "N_nan_predicted_only",
        ],
    )
):
    """namedtuple with the following rainfall performance measures:

    pearson_correlation:
        Pearson correlation coefficient
    coefficient_of_variation:
        Coefficient of variation following the definition in[1]
    root_mean_square_error:
        Root mean square error
    mean_absolute_error:
        Mean absolute error
    R_sum_reference:
        Precipitation sum of the reference array (mm)
    R_sum_predicted:
        Precipitation sum of the predicted array (mm)
    R_mean_reference:
        Precipitation mean of the reference array (mm)
    R_mean_predicted:
        Precipitation mean of the predicted array (mm)
    false_wet_rate:
        Rate of cml wet events when reference is dry
    missed_wet_rate:
        Rate of cml dry events when reference is wet
    false_wet_precipitation_rate:
        Mean precipitation rate of false wet events
    missed_wet_precipitation_rate:
        Mean precipitation rate of missed wet events
    rainfall_threshold_wet:
        Threshold separating wet/rain and dry/non-rain periods
    N_all_pairs:
        Number of all reference-predicted pairs
    N_nan_pairs:
        Number of reference-predicted pairs with at least one NaN
    N_nan_reference_only:
        Number of NaN values in the reference array
    N_nan_predicted_only:
        Number of NaN values in predicted array

    References
    -------
    .. [1] Overeem et al. 2013: www.pnas.org/cgi/doi/10.1073/pnas.1217961110

    """

    __slots__ = ()


def calc_wet_dry_performance_metrics(reference, predicted):
    """Calculate performance metrics for a wet-dry classification

    This function calculates metrics and statistics relevant to judge
    the performance of a wet-dry classification. The calculation is based on
    two boolean arrays, where `wet` is True and `dry` is False.

    Parameters
    ----------
    reference : boolean array-like
        Reference values, with `wet` being True
    predicted : boolean array-like
        Predicted values, with `wet` being True

    Returns
    -------
    WetDryError : named tuple

    """

    assert reference.shape == predicted.shape

    # Remove values pairs if either one or both are NaN and calculate nan metrics
    nan_index = np.isnan(reference) | np.isnan(predicted)
    N_nan_pairs = nan_index.sum()
    N_all_pairs = len(reference)
    N_nan_reference_only = np.isnan(reference).sum()
    N_nan_predicted_only = np.isnan(predicted).sum()

    reference = reference[~nan_index]
    predicted = predicted[~nan_index]

    assert reference.shape == predicted.shape

    # force bool type
<<<<<<< HEAD
    reference = reference > 0
    predicted = predicted > 0

=======
    reference = (reference > 0)
    predicted = (predicted > 0)
    
>>>>>>> 21b0396f
    # Calculate N_tp, tn, N_fp, N_fn, N_wet_reference (real positive cases)
    # and N_dry_reference (real negative cases)

    # N_tp is number of true positive wet event (true wet)
    N_tp = ((reference == True) & (predicted == True)).sum()

    # N_tn is number of true negative wet event (true dry)
    N_tn = ((reference == False) & (predicted == False)).sum()

    # N_fp is number of false positive wet event (false wet)
    N_fp = ((reference == False) & (predicted == True)).sum()

    # N_fn is number of false negative wet event  (missed wet)
    N_fn = ((reference == True) & (predicted == False)).sum()

    N_wet_reference = (reference == True).sum()
    N_dry_reference = (reference == False).sum()

    # Then calculate all the metrics
    true_wet_rate = N_tp / N_wet_reference
    true_dry_rate = N_tn / N_dry_reference
    false_wet_rate = N_fp / N_dry_reference
    missed_wet_rate = N_fn / N_wet_reference

    a = np.sqrt(N_tp + N_fp)
    b = np.sqrt(N_tp + N_fn)
    c = np.sqrt(N_tn + N_fp)
    d = np.sqrt(N_tn + N_fn)

<<<<<<< HEAD
    matthews_correlation = ((N_tp * N_tn) - (N_fp * N_fn)) / (a * b * c * d)
=======
    matthews_correlation = (((N_tp * N_tn) - (N_fp * N_fn)) /
                            (a * b * c * d))
>>>>>>> 21b0396f

    # if predicted has zero/false values only
    # 'inf' would be returned, but 0 is more favorable
    if np.isinf(matthews_correlation):
        matthews_correlation = 0
    if np.nansum(predicted) == 0:
        matthews_correlation = 0

    return WetDryError(
        false_wet_rate=false_wet_rate,
        missed_wet_rate=missed_wet_rate,
        matthews_correlation=matthews_correlation,
        true_wet_rate=true_wet_rate,
        true_dry_rate=true_dry_rate,
        N_dry_reference=N_dry_reference,
        N_wet_reference=N_wet_reference,
        N_true_wet=N_tp,
        N_true_dry=N_tn,
        N_false_wet=N_fp,
        N_missed_wet=N_fn,
        N_all_pairs=N_all_pairs,
        N_nan_pairs=N_nan_pairs,
        N_nan_reference_only=N_nan_reference_only,
        N_nan_predicted_only=N_nan_predicted_only,
    )


def calc_rain_error_performance_metrics(reference, predicted, rainfall_threshold_wet):
    """Calculate performance metrics for rainfall estimation

    This function calculates metrics and statistics relevant to judge
    the performance of rainfall estimation. The calculation is based on
    two arrays with rainfall values, which should contain rain rates or
    rainfall sums. Beware that the units of `R_sum...` und `R_mean...` will
    depend on your input. The calculation does not take any information on
    temporal resolution or aggregation into account!

    Parameters
    ----------
    reference : float array-like
        Rainfall reference
    predicted : float array-like
        Predicted rainfall
    rainfall_threshold_wet : float
        Rainfall threshold for which `reference` and `predicted` are considered
        `wet` if value >= threshold. This threshold only impacts the results
        of the performance metrics which are based on the differentiation
        between `wet` and `dry` periods.

    Returns
    -------
    RainError : named tuple

    References
    -------
    https://en.wikipedia.org/wiki/Matthews_correlation_coefficient
    https://github.com/scikit-learn/scikit-learn/blob/7389dba/sklearn/metrics/regression.py#L184
    https://github.com/scikit-learn/scikit-learn/blob/7389dba/sklearn/metrics/regression.py#L112
    Overeem et al. 2013: www.pnas.org/cgi/doi/10.1073/pnas.1217961110

    """

    assert reference.shape == predicted.shape

    # Remove values pairs if one or both are NaN and calculate nan metrics
    nan_index = np.isnan(reference) | np.isnan(predicted)
    N_nan_pairs = nan_index.sum()
    N_all_pairs = len(reference)
    N_nan_reference_only = np.isnan(reference).sum()
    N_nan_predicted_only = np.isnan(predicted).sum()

    reference = reference[~nan_index]
    predicted = predicted[~nan_index]

    assert reference.shape == predicted.shape

    # calculate performance metrics: pcc, cv, rmse and mae
    pearson_correlation = np.corrcoef(reference, predicted)
    coefficient_of_variation = np.std(predicted - reference) / np.mean(reference)
    root_mean_square_error = np.sqrt(np.mean((predicted - reference) ** 2))
    mean_absolute_error = np.mean(np.abs(predicted - reference))

    # calculate the precipitation sums and mean
    # of reference and predicted time series
    R_sum_reference = reference.sum()
    R_sum_predicted = predicted.sum()
    R_mean_reference = reference.mean()
    R_mean_predicted = predicted.mean()

    # calculate false and missed wet rates and the precipitation at these times
    reference_wet = reference > rainfall_threshold_wet
    reference_dry = ~reference_wet
    predicted_wet = predicted > rainfall_threshold_wet
    predicted_dry = ~predicted_wet

    N_false_wet = (reference_dry & predicted_wet).sum()
    N_dry = reference_dry.sum()
    false_wet_rate = N_false_wet / float(N_dry)

    N_missed_wet = (reference_wet & predicted_dry).sum()
    N_wet = reference_wet.sum()
    missed_wet_rate = N_missed_wet / float(N_wet)

    false_wet_precipitation_rate = predicted[reference_dry & predicted_wet].mean()

    missed_wet_precipitation_rate = reference[reference_wet & predicted_dry].mean()

    return RainError(
        pearson_correlation=pearson_correlation[0, 1],
        coefficient_of_variation=coefficient_of_variation,
        root_mean_square_error=root_mean_square_error,
        mean_absolute_error=mean_absolute_error,
        R_sum_reference=R_sum_reference,
        R_sum_predicted=R_sum_predicted,
        R_mean_reference=R_mean_reference,
        R_mean_predicted=R_mean_predicted,
        false_wet_rate=false_wet_rate,
        missed_wet_rate=missed_wet_rate,
        false_wet_precipitation_rate=false_wet_precipitation_rate,
        missed_wet_precipitation_rate=missed_wet_precipitation_rate,
        rainfall_threshold_wet=rainfall_threshold_wet,
        N_all_pairs=N_all_pairs,
        N_nan_pairs=N_nan_pairs,
        N_nan_reference_only=N_nan_reference_only,
        N_nan_predicted_only=N_nan_predicted_only,
    )


@deprecated("Please use `calc_wet_dry_performance_metrics()`")
def calc_wet_error_rates(df_wet_truth, df_wet):
    N_false_wet = ((df_wet_truth == False) & (df_wet == True)).sum()
    N_dry = (df_wet_truth == False).sum()
    false_wet_rate = N_false_wet / float(N_dry)

    N_missed_wet = ((df_wet_truth == True) & (df_wet == False)).sum()
    N_wet = (df_wet_truth == True).sum()
    missed_wet_rate = N_missed_wet / float(N_wet)

    return WetError(false=false_wet_rate, missed=missed_wet_rate)


WetError = namedtuple("WetError", ["false", "missed"])<|MERGE_RESOLUTION|>--- conflicted
+++ resolved
@@ -169,15 +169,13 @@
     assert reference.shape == predicted.shape
 
     # force bool type
-<<<<<<< HEAD
-    reference = reference > 0
-    predicted = predicted > 0
-
-=======
+
+
+
     reference = (reference > 0)
     predicted = (predicted > 0)
     
->>>>>>> 21b0396f
+
     # Calculate N_tp, tn, N_fp, N_fn, N_wet_reference (real positive cases)
     # and N_dry_reference (real negative cases)
 
@@ -207,12 +205,10 @@
     c = np.sqrt(N_tn + N_fp)
     d = np.sqrt(N_tn + N_fn)
 
-<<<<<<< HEAD
-    matthews_correlation = ((N_tp * N_tn) - (N_fp * N_fn)) / (a * b * c * d)
-=======
+
     matthews_correlation = (((N_tp * N_tn) - (N_fp * N_fn)) /
                             (a * b * c * d))
->>>>>>> 21b0396f
+
 
     # if predicted has zero/false values only
     # 'inf' would be returned, but 0 is more favorable
